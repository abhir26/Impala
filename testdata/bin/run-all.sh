--- conflicted
+++ resolved
@@ -23,12 +23,8 @@
 if [[ $# -eq 1 && "$1" == "-format" ]]; then
   echo "Formatting cluster"
   HDFS_FORMAT_CLUSTER="-format"
-<<<<<<< HEAD
+  KUDU_FORMAT_CLUSTER="--format=True"
 elif [[ $# -ne 0 ]]; then
-=======
-  KUDU_FORMAT_CLUSTER="--format=True"
-elif [[ $1 ]]; then
->>>>>>> e8fe2202
   echo "Usage: run-all.sh [-format]"
   echo "[-format] : Format the mini-dfs cluster before starting"
   exit 1
@@ -42,7 +38,6 @@
 # - HDFS with 3 DNs
 # - One Yarn ResourceManager
 # - Multiple Yarn NodeManagers, exactly one per HDFS DN
-<<<<<<< HEAD
 if [[ ${DEFAULT_FS} == "hdfs://localhost:20500" ]]; then
   echo "Starting all cluster services..."
   echo " --> Starting mini-DFS cluster"
@@ -84,25 +79,7 @@
   $IMPALA_HOME/testdata/bin/run-sentry-service.sh > \
       ${IMPALA_TEST_CLUSTER_LOG_DIR}/run-sentry-service.log 2>&1
 fi
-=======
-echo "Starting all cluster services..."
-echo " --> Starting mini-DFS cluster"
-$IMPALA_HOME/testdata/bin/run-mini-dfs.sh ${HDFS_FORMAT_CLUSTER-} 2>&1 | \
-    tee ${IMPALA_TEST_CLUSTER_LOG_DIR}/run-mini-dfs.log
-
-echo " --> Starting HBase"
-$IMPALA_HOME/testdata/bin/run-hbase.sh 2>&1 | \
-    tee ${IMPALA_TEST_CLUSTER_LOG_DIR}/run-hbase.log
-
-echo " --> Starting Hive Server and Metastore Service"
-$IMPALA_HOME/testdata/bin/run-hive-server.sh 2>&1 | \
-    tee ${IMPALA_TEST_CLUSTER_LOG_DIR}/run-hive-server.log
-
-echo " --> Starting the Sentry Policy Server"
-$IMPALA_HOME/testdata/bin/run-sentry-service.sh > \
-    ${IMPALA_TEST_CLUSTER_LOG_DIR}/run-sentry-service.log 2>&1
 
 echo " --> Starting Kudu"
 $IMPALA_HOME/testdata/bin/run-kudu.sh ${KUDU_FORMAT_CLUSTER-} > \
-    ${IMPALA_TEST_CLUSTER_LOG_DIR}/run-kudu.log 2>&1
->>>>>>> e8fe2202
+    ${IMPALA_TEST_CLUSTER_LOG_DIR}/run-kudu.log 2>&1